module Client (ClientEnv(..), defaultClientEnv, clientMain) where

import Control.Concurrent
import Control.Monad
import Graphics.Gloss.Interface.IO.Game
import Graphics.Gloss.Data.Vector
import Graphics.Gloss.Geometry.Angle
import System.IO
import Network
import Server (ServerEnv(..), defaultServerEnv)
import NetworkMessages

import ListUtils
import Simulation
import Anim

moveButton, stopButton, attackButton, smokeButton, newGameButton :: Key
moveButton = MouseButton LeftButton
stopButton = MouseButton RightButton
attackButton = Char 'a'
smokeButton  = Char 's'
newGameButton = Char 'n'

windowPadding :: Int
windowPadding = 60

dingPeriod :: Float
dingPeriod = 1

smokePeriod :: Float
smokePeriod = 5

smokeRadius :: Float
smokeRadius = 125

dingScale :: Float
dingScale = 0.25

dingPosition :: Point
dingPosition = (fst boardMin + 5, snd boardMax - 20)

<<<<<<< HEAD
clientMain :: HostName -> Int -> IO ()
clientMain hostname port =
  do anim <- loadAnimData
     h <- connectTo hostname (PortNumber (fromIntegral port))
=======
data ClientEnv = ClientEnv
  { hostname   :: HostName
  , clientPort :: Int
  , username   :: String
  }

defaultClientEnv :: ClientEnv
defaultClientEnv = ClientEnv
  { hostname   = "localhost"
  , clientPort = (serverPort defaultServerEnv)
  , username   = "Anon"
  }

clientMain :: ClientEnv -> IO ()
clientMain (ClientEnv host port name) =
  do h <- connectTo host (PortNumber (fromIntegral port))
>>>>>>> ba7ff11d
     hSetBuffering h LineBuffering

     hPutClientCommand h (ClientJoin name)

     poss <- getInitialWorld h
     r <- newMVar (initClientWorld poss)
     _ <- forkIO $ clientUpdates h r
     runGame anim h r

serverWaitingMessage :: Int -> String
serverWaitingMessage n =
  "Server waiting for " ++ show n ++ " more ninja" ++ if (n > 1) then "s." else "."

getInitialWorld :: Handle -> IO [(Point,Vector)]
getInitialWorld h =
  do msg <- hGetServerCommand h
     case msg of
       SetWorld poss -> return poss
       ServerWaiting n ->
         do putStrLn $ serverWaitingMessage n
            getInitialWorld h
       _ -> fail "Unexpected initial message"

initClientWorld :: [(Point, Vector)] -> World
initClientWorld poss =
  World { worldNpcs = zipWith initClientNPC [0..] poss
        , dingTimers = []
        , worldMessages = []
        , smokeTimers = []
        }

runGame :: AnimData -> Handle -> MVar World -> IO ()
runGame anim h var =
     playIO
       (InWindow "Ninjas" (round width + windowPadding, round height + windowPadding) (10,10))
       black
       eventsPerSecond
       () -- "state"
       (\() -> fmap (drawWorld anim) (readMVar var))
       (inputEvent h)
       (\t () -> modifyMVar_ var $ \w -> return $ updateClientWorld t w)
  where (width,height) = subPt boardMax boardMin

drawWorld      :: AnimData -> World -> Picture
drawWorld anim w = pictures
                $ borderPicture
                : dingPicture (length (dingTimers w))
                : messagePictures (worldMessages w)
                : map drawPillar pillars
               ++ map (drawNPC anim (smokeTimers w)) (worldNpcs w)
               ++ map drawSmoke (smokeTimers w)

drawSmoke :: (Float, Point) -> Picture
drawSmoke (t, pt)
  = translateV pt
  $ rotate (radToDeg t)
  $ scale scalar scalar
  $ pictures
      [ color (greyN 0.1 ) $ circleSolid 1
      , color (greyN 0.25)
         $ pictures [ circle      1
                    , line [ (0,1) , (0,-1)
                           ]
                    , line [ (1,0) , (-1,0)
                           ]
                    ]
      ]
  where
  scalar = smokeRadiusScalar t

smokeRadiusScalar :: Float -> Float
smokeRadiusScalar t = smokeRadius * sin (t / (smokePeriod / pi))

messagePictures :: [String] -> Picture
messagePictures msgs = pictures (zipWith messagePicture [0..] msgs)

messagePicture :: Int -> String -> Picture
messagePicture i msg
  = translate (fst boardMin + 5) (snd boardMin + 5 + textHeight * fromIntegral i)
  $ scale 0.25 0.25
  $ color (greyN gray)
  $ text msg
  where
  textHeight = 40
  gray = (4 - fromIntegral (min 3 i)) / 4
  

dingPicture :: Int -> Picture
dingPicture n =
  pictures [ translateV dingPosition
           $ translate (5 * fromIntegral i) (- 5 * fromIntegral i)
           $ scale dingScale dingScale
           $ color white
           $ text "DING"
           | i <- [0..n-1]]

drawPillar :: Point -> Picture
drawPillar pt
  = translateV pt
  $ color cyan
  $ rectangleWire pillarSize pillarSize

borderPicture  :: Picture
borderPicture   = color red $ rectangleWire (2 * ninjaRadius + width) (2 * ninjaRadius + height)
  where (width,height) = subPt boardMax boardMin

drawNPC :: AnimData -> [(Float, Point)] -> NPC -> Picture
drawNPC anim smokes npc
  | covered = blank
  | otherwise
    = translateV (npcPos npc)
    $ rotate (negate $ radToDeg rads)
    $ color c
    $ pictures [ attackArc
               -- , circle ninjaRadius
               , pic
               -- , scale ninjaRadius ninjaRadius wedge
               ]
  where state = npcState npc

        smokeCovering (t,pt) = magV (subPt pt (npcPos npc)) + ninjaRadius <= smokeRadiusScalar t
        covered = any smokeCovering smokes

        c = case state of
            Dead                       -> red
            (Attacking _)              -> purple
            (Waiting w) | npcStunned w -> yellow
            _                          -> green

        pic = case state of
                Walking w -> walkFrames anim !! snd (npcWalkFrame w)
                Attacking {} -> translate 20 0 $ attackFrame anim
                Waiting w | npcStunned w -> stunnedFrame anim
                _         -> stayFrame anim

        purple = makeColor8 0xa0 0x20 0xf0 0xff

        rads = argV $ npcFacing npc

        wedge =
          line [ rotateV attackAngle (1, 0)
               , (0,0)
               , rotateV (negate attackAngle) (1, 0)
               ]

        attackArc
          | state == Dead = blank
          | otherwise
              = color (greyN 0.2)
              $ pictures
                  [ scale attackDistance attackDistance wedge
                  , arcRad (negate attackAngle) attackAngle attackDistance
                  ]

-- | Translate a picture using a 'Vector'
translateV :: Vector -> Picture -> Picture
translateV (x,y) = translate x y

-- | Same as 'arc' but with angles measured in radians.
arcRad :: Float -> Float -> Float -> Picture
arcRad a b = arc (radToDeg a) (radToDeg b)

inputEvent     :: Handle -> Event -> () -> IO ()
inputEvent h (EventKey k Down _ pos) ()
  | k == moveButton   = hPutClientCommand h (ClientCommand (Move (0,0) pos))
  | k == stopButton   = hPutClientCommand h (ClientCommand Stop      )
  | k == attackButton = hPutClientCommand h (ClientCommand Attack    )
  | k == smokeButton  = hPutClientCommand h (ClientSmoke             )
  | k == newGameButton = hPutClientCommand h NewGame
inputEvent _ _ () = return ()

updateClientWorld :: Float -> World -> World
updateClientWorld d w =
  w { worldNpcs = map (fst . updateNPC' d) $ worldNpcs w
    , dingTimers  = [ t - d      |  t     <- dingTimers  w, t > d]
    , smokeTimers = [(t - d, pt) | (t,pt) <- smokeTimers w, t > d]
    }

clientUpdates :: Handle -> MVar World -> IO ()
clientUpdates h var = forever $
  do c <- hGetServerCommand h
     case c of
       ServerReady -> modifyMVar_ var $ \w -> return $ w { worldMessages = [] }
       ServerCommand name cmd ->
         modifyMVar_ var $ \w ->
           return $ w { worldNpcs = updateList name (npcCommand cmd) $ worldNpcs w }
       ServerMessage txt -> modifyMVar_ var $ \w -> return $ w { worldMessages = txt : worldMessages w }
       ServerDing        -> modifyMVar_ var $ \w -> return $ w { dingTimers = dingPeriod : dingTimers w }
       ServerSmoke pt    -> modifyMVar_ var $ \w -> return $ w { smokeTimers = (smokePeriod, pt) : smokeTimers w }
       SetWorld poss ->
        modifyMVar_ var $ \_ -> return $ initClientWorld poss
       _ -> return ()
  where
  npcCommand cmd npc = case cmd of
    Move from to -> walkingNPC npc { npcPos = from } to 
    Stop     -> waitingNPC npc Nothing False
    Stun     -> stunnedNPC npc
    Die      -> deadNPC npc
    Attack   -> attackNPC npc
<|MERGE_RESOLUTION|>--- conflicted
+++ resolved
@@ -39,12 +39,6 @@
 dingPosition :: Point
 dingPosition = (fst boardMin + 5, snd boardMax - 20)
 
-<<<<<<< HEAD
-clientMain :: HostName -> Int -> IO ()
-clientMain hostname port =
-  do anim <- loadAnimData
-     h <- connectTo hostname (PortNumber (fromIntegral port))
-=======
 data ClientEnv = ClientEnv
   { hostname   :: HostName
   , clientPort :: Int
@@ -60,8 +54,8 @@
 
 clientMain :: ClientEnv -> IO ()
 clientMain (ClientEnv host port name) =
-  do h <- connectTo host (PortNumber (fromIntegral port))
->>>>>>> ba7ff11d
+  do anim <- loadAnimData
+     h <- connectTo host (PortNumber (fromIntegral port))
      hSetBuffering h LineBuffering
 
      hPutClientCommand h (ClientJoin name)
